<!DOCTYPE html>
<html class="writer-html5" lang="en" >
<head>
    <meta charset="utf-8" />
    <meta http-equiv="X-UA-Compatible" content="IE=edge" />
    <meta name="viewport" content="width=device-width, initial-scale=1.0" /><meta name="description" content="None" /><link rel="canonical" href="https://example.com/index.html" />
      <link rel="shortcut icon" href="img/favicon.ico" />
    <title>ten's documentation</title>
    <link rel="stylesheet" href="css/theme.css" />
    <link rel="stylesheet" href="css/theme_extra.css" />
        <link rel="stylesheet" href="https://cdnjs.cloudflare.com/ajax/libs/highlight.js/10.5.0/styles/github.min.css" />
    
      <script>
        // Current page data
        var mkdocs_page_name = "Home";
        var mkdocs_page_input_path = "index.md";
        var mkdocs_page_url = "/index.html";
      </script>
    
    <script src="js/jquery-3.6.0.min.js" defer></script>
    <!--[if lt IE 9]>
      <script src="js/html5shiv.min.js"></script>
    <![endif]-->
      <script src="https://cdnjs.cloudflare.com/ajax/libs/highlight.js/10.5.0/highlight.min.js"></script>
      <script>hljs.initHighlightingOnLoad();</script> 
</head>

<body class="wy-body-for-nav" role="document">

  <div class="wy-grid-for-nav">
    <nav data-toggle="wy-nav-shift" class="wy-nav-side stickynav">
    <div class="wy-side-scroll">
      <div class="wy-side-nav-search">
          <a href="index.html" class="icon icon-home"> ten's documentation
        </a><div role="search">
  <form id ="rtd-search-form" class="wy-form" action="./search.html" method="get">
      <input type="text" name="q" placeholder="Search docs" title="Type search term here" />
  </form>
</div>
      </div>

      <div class="wy-menu wy-menu-vertical" data-spy="affix" role="navigation" aria-label="Navigation menu">
              <ul class="current">
                <li class="toctree-l1 current"><a class="reference internal current" href="index.html">Home</a>
    <ul class="current">
    <li class="toctree-l2"><a class="reference internal" href="#installation">Installation</a>
    </li>
    <li class="toctree-l2"><a class="reference internal" href="#quick-start">Quick start</a>
    </li>
    <li class="toctree-l2"><a class="reference internal" href="#documentation">Documentation</a>
    </li>
    </ul>
                </li>
              </ul>
              <ul>
                <li class="toctree-l1"><a class="reference internal" href="flow.html">Flow: Input, output, and flow control</a>
                </li>
              </ul>
              <ul>
                <li class="toctree-l1"><a class="reference internal" href="transform.html">Transform: Convert data</a>
                </li>
              </ul>
              <ul>
                <li class="toctree-l1"><a class="reference internal" href="http.html">HTTP: requests on steroids</a>
                </li>
              </ul>
              <ul>
                <li class="toctree-l1"><a class="reference internal" href="shell.html">Shell: run commands</a>
                </li>
              </ul>
              <ul>
                <li class="toctree-l1"><a class="reference internal" href="fs.html">Filesystem: manage folders and files</a>
                </li>
              </ul>
              <ul>
                <li class="toctree-l1"><a class="reference internal" href="tutorial.html">Tutorials and examples</a>
                </li>
              </ul>
      </div>
    </div>
    </nav>

    <section data-toggle="wy-nav-shift" class="wy-nav-content-wrap">
      <nav class="wy-nav-top" role="navigation" aria-label="Mobile navigation menu">
          <i data-toggle="wy-nav-top" class="fa fa-bars"></i>
          <a href="index.html">ten's documentation</a>
        
      </nav>
      <div class="wy-nav-content">
        <div class="rst-content"><div role="navigation" aria-label="breadcrumbs navigation">
  <ul class="wy-breadcrumbs">
    <li><a href="index.html" class="icon icon-home" alt="Docs"></a> &raquo;</li>
      <li>Home</li>
    <li class="wy-breadcrumbs-aside">
    </li>
  </ul>
  <hr/>
</div>
          <div role="main" class="document" itemscope="itemscope" itemtype="http://schema.org/Article">
            <div class="section" itemprop="articleBody">
              
                <h1 id="ten">ten</h1>
<p><strong>ten</strong> is a Python library for web exploit development. It provides a set of tools to make your life easier when writing code to test the security of web applications. The GitHub repository is available <a href="https://github.com/cfreal/ten">here</a>.</p>
<h2 id="installation">Installation</h2>
<<<<<<< HEAD
<p><strong>ten</strong> can be installed from source using <em>pip</em> or <em>poetry</em>. It requires Python 3.9 or higher.</p>
<p>Use <em>poetry</em> to create a virtual environment and install the package: </p>
=======
<p><strong>ten</strong> can be installed from source using <em>pip</em> or <em>poetry</em>. It requires Python 3.10 or higher.</p>
<h3 id="with-poetry">With poetry</h3>
>>>>>>> df708141
<pre><code>$ poetry install
$ poetry shell
</code></pre>
<p>If you're feeling adventurous, you can also install it with <em>pip</em>. This enables the <code>ten</code> and <code>tf</code> commands system-wide:</p>
<pre><code>$ pip install .
</code></pre>
<h2 id="quick-start">Quick start</h2>
<p>Create a template and make the script executable:</p>
<pre><code class="language-shell">$ ten script.py
</code></pre>
<p>This opens a template script with your favorite editor:</p>
<pre><code class="language-python">from ten import *


@entry
def main():
    ...


main()
</code></pre>
<h2 id="documentation">Documentation</h2>
<p>Refer to <a href="../tenlib/index.html">the python documentation</a> for precise description of all the available classes and methods. Check the menu on the left for quick descriptions of the most used modules, and tutorials. </p>
              
            </div>
          </div><footer>
    <div class="rst-footer-buttons" role="navigation" aria-label="Footer Navigation">
        <a href="flow.html" class="btn btn-neutral float-right" title="Flow: Input, output, and flow control">Next <span class="icon icon-circle-arrow-right"></span></a>
    </div>

  <hr/>

  <div role="contentinfo">
    <!-- Copyright etc -->
  </div>

  Built with <a href="https://www.mkdocs.org/">MkDocs</a> using a <a href="https://github.com/readthedocs/sphinx_rtd_theme">theme</a> provided by <a href="https://readthedocs.org">Read the Docs</a>.
</footer>
          
        </div>
      </div>

    </section>

  </div>

  <div class="rst-versions" role="note" aria-label="Versions">
  <span class="rst-current-version" data-toggle="rst-current-version">
    
    
    
      <span><a href="flow.html" style="color: #fcfcfc">Next &raquo;</a></span>
    
  </span>
</div>
    <script>var base_url = '.';</script>
    <script src="js/theme_extra.js" defer></script>
    <script src="js/theme.js" defer></script>
      <script src="search/main.js" defer></script>
    <script defer>
        window.onload = function () {
            SphinxRtdTheme.Navigation.enable(true);
        };
    </script>

</body>
</html>

<!--
MkDocs version : 1.4.2
<<<<<<< HEAD
Build Date UTC : 2023-04-16 20:41:25.141339+00:00
=======
Build Date UTC : 2023-04-19 07:12:03.190005+00:00
>>>>>>> df708141
--><|MERGE_RESOLUTION|>--- conflicted
+++ resolved
@@ -102,13 +102,8 @@
                 <h1 id="ten">ten</h1>
 <p><strong>ten</strong> is a Python library for web exploit development. It provides a set of tools to make your life easier when writing code to test the security of web applications. The GitHub repository is available <a href="https://github.com/cfreal/ten">here</a>.</p>
 <h2 id="installation">Installation</h2>
-<<<<<<< HEAD
-<p><strong>ten</strong> can be installed from source using <em>pip</em> or <em>poetry</em>. It requires Python 3.9 or higher.</p>
+<p><strong>ten</strong> can be installed from source using <em>pip</em> or <em>poetry</em>. It requires Python 3.10 or higher.</p>
 <p>Use <em>poetry</em> to create a virtual environment and install the package: </p>
-=======
-<p><strong>ten</strong> can be installed from source using <em>pip</em> or <em>poetry</em>. It requires Python 3.10 or higher.</p>
-<h3 id="with-poetry">With poetry</h3>
->>>>>>> df708141
 <pre><code>$ poetry install
 $ poetry shell
 </code></pre>
@@ -179,9 +174,5 @@
 
 <!--
 MkDocs version : 1.4.2
-<<<<<<< HEAD
-Build Date UTC : 2023-04-16 20:41:25.141339+00:00
-=======
-Build Date UTC : 2023-04-19 07:12:03.190005+00:00
->>>>>>> df708141
+Build Date UTC : 2023-04-19 07:16:05.816143+00:00
 -->